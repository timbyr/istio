// Copyright 2017 Istio Authors
//
// Licensed under the Apache License, Version 2.0 (the "License");
// you may not use this file except in compliance with the License.
// You may obtain a copy of the License at
//
//     http://www.apache.org/licenses/LICENSE-2.0
//
// Unless required by applicable law or agreed to in writing, software
// distributed under the License is distributed on an "AS IS" BASIS,
// WITHOUT WARRANTIES OR CONDITIONS OF ANY KIND, either express or implied.
// See the License for the specific language governing permissions and
// limitations under the License.

package v1alpha3

import (
	"encoding/json"
	"fmt"
	"os"
	"reflect"
	"sort"
	"strings"
	"time"

	xdsapi "github.com/envoyproxy/go-control-plane/envoy/api/v2"
	"github.com/envoyproxy/go-control-plane/envoy/api/v2/auth"
	"github.com/envoyproxy/go-control-plane/envoy/api/v2/core"
	"github.com/envoyproxy/go-control-plane/envoy/api/v2/listener"
	fileaccesslog "github.com/envoyproxy/go-control-plane/envoy/config/accesslog/v2"
	accesslog "github.com/envoyproxy/go-control-plane/envoy/config/filter/accesslog/v2"
	http_conn "github.com/envoyproxy/go-control-plane/envoy/config/filter/network/http_connection_manager/v2"
	tcp_proxy "github.com/envoyproxy/go-control-plane/envoy/config/filter/network/tcp_proxy/v2"
	"github.com/envoyproxy/go-control-plane/envoy/type"
	xdsutil "github.com/envoyproxy/go-control-plane/pkg/util"
	google_protobuf "github.com/gogo/protobuf/types"
	"github.com/prometheus/client_golang/prometheus"

	"istio.io/istio/pilot/pkg/model"
	"istio.io/istio/pilot/pkg/networking/plugin"
	"istio.io/istio/pilot/pkg/networking/plugin/authn"
	"istio.io/istio/pilot/pkg/networking/util"
	"istio.io/istio/pkg/log"
)

const (
	fileAccessLog = "envoy.file_access_log"

	envoyHTTPConnectionManager = "envoy.http_connection_manager"

	// RDSHttpProxy is the special name for HTTP PROXY route
	RDSHttpProxy = "http_proxy"

	// VirtualListenerName is the name for traffic capture listener
	VirtualListenerName = "virtual"

	// WildcardAddress binds to all IP addresses
	WildcardAddress = "0.0.0.0"

	// LocalhostAddress for local binding
	LocalhostAddress = "127.0.0.1"
)

var (
	// Very verbose output in the logs - full LDS response logged for each sidecar.
	// Use /debug/ldsz instead.
	verboseDebug = os.Getenv("PILOT_DUMP_ALPHA3") != ""

	// TODO: gauge should be reset on refresh, not the best way to represent errors but better
	// than nothing.
	// TODO: add dimensions - namespace of rule, service, rule name
	invalidOutboundListeners = prometheus.NewGauge(prometheus.GaugeOpts{
		Name: "pilot_invalid_out_listeners",
		Help: "Number of invalid outbound listeners.",
	})
	filterChainsConflict = prometheus.NewGauge(prometheus.GaugeOpts{
		Name: "pilot_conf_filter_chains",
		Help: "Number of conflicting filter chains.",
	})
)

func init() {
	prometheus.MustRegister(invalidOutboundListeners)
	prometheus.MustRegister(filterChainsConflict)
}

// ListenersALPNProtocols denotes the the list of ALPN protocols that the listener
// should expose
var ListenersALPNProtocols = []string{"h2", "http/1.1"}

// BuildListeners produces a list of listeners and referenced clusters for all proxies
func (configgen *ConfigGeneratorImpl) BuildListeners(env *model.Environment, node *model.Proxy, push *model.PushContext) ([]*xdsapi.Listener, error) {
	switch node.Type {
	case model.Sidecar:
		return configgen.buildSidecarListeners(env, node, push)
	case model.Router, model.Ingress:
		return configgen.buildGatewayListeners(env, node, push)
	}
	return nil, nil
}

// buildSidecarListeners produces a list of listeners for sidecar proxies
func (configgen *ConfigGeneratorImpl) buildSidecarListeners(env *model.Environment, node *model.Proxy,
	push *model.PushContext) ([]*xdsapi.Listener, error) {

	mesh := env.Mesh
	managementPorts := env.ManagementPorts(node.IPAddress)

	proxyInstances, err := env.GetProxyServiceInstances(node)
	if err != nil {
		return nil, err
	}

	services := push.Services

	listeners := make([]*xdsapi.Listener, 0)

	if mesh.ProxyListenPort > 0 {
		inbound := configgen.buildSidecarInboundListeners(env, node, push, proxyInstances)
		outbound := configgen.buildSidecarOutboundListeners(env, node, push, proxyInstances, services)

		listeners = append(listeners, inbound...)
		listeners = append(listeners, outbound...)

		mgmtListeners := buildSidecarInboundMgmtListeners(managementPorts, node.IPAddress)
		// If management listener port and service port are same, bad things happen
		// when running in kubernetes, as the probes stop responding. So, append
		// non overlapping listeners only.
		for i := range mgmtListeners {
			m := mgmtListeners[i]
			l := util.GetByAddress(listeners, m.Address.String())
			if l != nil {
				log.Warnf("Omitting listener for management address %s (%s) due to collision with service listener %s (%s)",
					m.Name, m.Address, l.Name, l.Address)
				continue
			}
			listeners = append(listeners, m)
		}

		// We need a dummy filter to fill in the filter stack for orig_dst listener
		// TODO: Move to Listener filters and set up original dst filter there.
		dummyTCPProxy := &tcp_proxy.TcpProxy{
			StatPrefix: util.BlackHoleCluster,
			Cluster:    util.BlackHoleCluster,
		}

		var transparent *google_protobuf.BoolValue
		if mode := node.Metadata["INTERCEPTION_MODE"]; mode == "TPROXY" {
			transparent = &google_protobuf.BoolValue{true}
		}

		// add an extra listener that binds to the port that is the recipient of the iptables redirect
		listeners = append(listeners, &xdsapi.Listener{
			Name:           VirtualListenerName,
			Address:        util.BuildAddress(WildcardAddress, uint32(mesh.ProxyListenPort)),
			Transparent:    transparent,
			UseOriginalDst: &google_protobuf.BoolValue{true},
			FilterChains: []listener.FilterChain{
				{
					Filters: []listener.Filter{
						{
							Name:   xdsutil.TCPProxy,
							Config: util.MessageToStruct(dummyTCPProxy),
						},
					},
				},
			},
		})
	}

	// enable HTTP PROXY port if necessary; this will add an RDS route for this port
	if mesh.ProxyHttpPort > 0 {
		useRemoteAddress := false
		traceOperation := http_conn.EGRESS
		listenAddress := LocalhostAddress

		if node.Type == model.Router {
			useRemoteAddress = true
			traceOperation = http_conn.INGRESS
			listenAddress = WildcardAddress
		}

		opts := buildListenerOpts{
			env:            env,
			proxy:          node,
			proxyInstances: proxyInstances,
			ip:             listenAddress,
			port:           int(mesh.ProxyHttpPort),
			protocol:       model.ProtocolHTTP,
			filterChainOpts: []*filterChainOpts{{
				httpOpts: &httpListenerOpts{
					rds:              RDSHttpProxy,
					useRemoteAddress: useRemoteAddress,
					direction:        traceOperation,
					connectionManager: &http_conn.HttpConnectionManager{
						HttpProtocolOptions: &core.Http1ProtocolOptions{
							AllowAbsoluteUrl: &google_protobuf.BoolValue{
								Value: true,
							},
						},
					},
				},
			}},
			bindToPort: true,
		}
		l := buildListener(opts)
		if err := marshalFilters(l, opts, []plugin.FilterChain{{}}); err != nil {
			log.Warna("buildSidecarListeners ", err.Error())
		} else {
			listeners = append(listeners, l)
		}
		// TODO: need inbound listeners in HTTP_PROXY case, with dedicated ingress listener.
	}

	return listeners, nil
}

// buildSidecarInboundListeners creates listeners for the server-side (inbound)
// configuration for co-located service proxyInstances.
func (configgen *ConfigGeneratorImpl) buildSidecarInboundListeners(env *model.Environment, node *model.Proxy, push *model.PushContext,
	proxyInstances []*model.ServiceInstance) []*xdsapi.Listener {

	var listeners []*xdsapi.Listener
	listenerMap := make(map[string]*model.ServiceInstance)
	// inbound connections/requests are redirected to the endpoint address but appear to be sent
	// to the service address.
	for _, instance := range proxyInstances {
		endpoint := instance.Endpoint
		protocol := endpoint.ServicePort.Protocol

		// Local service instances can be accessed through one of three
		// addresses: localhost, endpoint IP, and service
		// VIP. Localhost bypasses the proxy and doesn't need any TCP
		// route config. Endpoint IP is handled below and Service IP is handled
		// by outbound routes.
		// Traffic sent to our service VIP is redirected by remote
		// services' kubeproxy to our specific endpoint IP.
		var listenerType plugin.ListenerProtocol
		listenerOpts := buildListenerOpts{
			env:            env,
			proxy:          node,
			proxyInstances: proxyInstances,
			ip:             endpoint.Address,
			port:           endpoint.Port,
			protocol:       protocol,
		}

		for _, p := range configgen.Plugins {
			if authnPolicy, ok := p.(authn.Plugin); ok {
<<<<<<< HEAD
				if authnPolicy.RequireTLSMultiplexing(env.IstioConfigStore, instance.Service.Hostname, instance.Endpoint.ServicePort) {
=======
				if authnPolicy.RequireTLSMultiplexing(env.Mesh, env.IstioConfigStore, instance.Service, instance.Endpoint.ServicePort) {
>>>>>>> 3f88b1d3
					listenerOpts.tlsMultiplexed = true
					log.Infof("Uses TLS multiplexing for %v %v\n", string(instance.Service.Hostname), *instance.Endpoint.ServicePort)
				}
			}
		}

		listenerMapKey := fmt.Sprintf("%s:%d", endpoint.Address, endpoint.Port)
		if old, exists := listenerMap[listenerMapKey]; exists {
			push.Add(model.ProxyStatusConflictInboundListener, node.ID, node,
				fmt.Sprintf("Rejected %s, used %s for %s", instance.Service.Hostname, old.Service.Hostname, listenerMapKey))
			// Skip building listener for the same ip port
			continue
		}
		listenerType = plugin.ModelProtocolToListenerProtocol(protocol)
		switch listenerType {
		case plugin.ListenerProtocolHTTP:
			httpOpts := &httpListenerOpts{
				routeConfig:      configgen.buildSidecarInboundHTTPRouteConfig(env, node, push, instance),
				rds:              "", // no RDS for inbound traffic
				useRemoteAddress: false,
				direction:        http_conn.INGRESS,
			}
			if listenerOpts.tlsMultiplexed {
				listenerOpts.filterChainOpts = []*filterChainOpts{
					{
						httpOpts:          httpOpts,
						transportProtocol: authn.EnvoyRawBufferMatch,
					}, {
						httpOpts:          httpOpts,
						transportProtocol: authn.EnvoyTLSMatch,
					},
				}
			} else {
				listenerOpts.filterChainOpts = []*filterChainOpts{
					{
						httpOpts: httpOpts,
					},
				}
			}
		case plugin.ListenerProtocolTCP:
			listenerOpts.filterChainOpts = []*filterChainOpts{{
				networkFilters: buildInboundNetworkFilters(instance),
			}}

		default:
			log.Warnf("Unsupported inbound protocol %v for port %#v", protocol, instance.Endpoint.ServicePort)
			continue
		}

		// call plugins
		l := buildListener(listenerOpts)
		mutable := &plugin.MutableObjects{
			Listener:     l,
			FilterChains: make([]plugin.FilterChain, len(l.FilterChains)),
		}
		for _, p := range configgen.Plugins {
			params := &plugin.InputParams{
				ListenerProtocol: listenerType,
				Env:              env,
				Node:             node,
				ProxyInstances:   proxyInstances,
				ServiceInstance:  instance,
				Port:             endpoint.ServicePort,
				Push:             push,
			}
			if err := p.OnInboundListener(params, mutable); err != nil {
				log.Warn(err.Error())
			}
		}
		// Filters are serialized one time into an opaque struct once we have the complete list.
		if err := marshalFilters(mutable.Listener, listenerOpts, mutable.FilterChains); err != nil {
			log.Warna("buildSidecarInboundListeners ", err.Error())
		} else {
			listeners = append(listeners, mutable.Listener)
			listenerMap[listenerMapKey] = instance
		}
	}
	return listeners
}

type listenerEntry struct {
	// TODO: Clean this up
	services    []*model.Service
	servicePort *model.Port
	listener    *xdsapi.Listener
}

// sortServicesByCreationTime sorts the list of services in ascending order by their creation time (if available).
func sortServicesByCreationTime(services []*model.Service) []*model.Service {
	sort.SliceStable(services, func(i, j int) bool {
		return services[i].CreationTime.Before(services[j].CreationTime)
	})
	return services
}

func protocolName(p model.Protocol) string {
	switch plugin.ModelProtocolToListenerProtocol(p) {
	case plugin.ListenerProtocolHTTP:
		return "HTTP"
	case plugin.ListenerProtocolTCP:
		return "TCP"
	default:
		return "UNKNOWN"
	}
}

type outboundListenerConflict struct {
	metric          *model.PushMetric
	env             *model.Environment
	node            *model.Proxy
	listenerName    string
	currentProtocol model.Protocol
	currentServices []*model.Service
	newHostname     model.Hostname
	newProtocol     model.Protocol
}

func (c outboundListenerConflict) addMetric(push *model.PushContext) {
	currentHostnames := make([]string, len(c.currentServices))
	for i, s := range c.currentServices {
		currentHostnames[i] = string(s.Hostname)
	}
	concatHostnames := strings.Join(currentHostnames, ",")
	push.Add(c.metric,
		c.listenerName,
		c.node,
		fmt.Sprintf("Listener=%s Accepted%s=%s Rejected%s=%s %sServices=%d",
			c.listenerName,
			protocolName(c.currentProtocol),
			concatHostnames,
			protocolName(c.newProtocol),
			c.newHostname,
			protocolName(c.currentProtocol),
			len(c.currentServices)))
}

// buildSidecarOutboundListeners generates http and tcp listeners for outbound connections from the service instance
// TODO(github.com/istio/pilot/issues/237)
//
// Sharing tcp_proxy and http_connection_manager filters on the same port for
// different destination services doesn't work with Envoy (yet). When the
// tcp_proxy filter's route matching fails for the http service the connection
// is closed without falling back to the http_connection_manager.
//
// Temporary workaround is to add a listener for each service IP that requires
// TCP routing
//
// Connections to the ports of non-load balanced services are directed to
// the connection's original destination. This avoids costly queries of instance
// IPs and ports, but requires that ports of non-load balanced service be unique.
func (configgen *ConfigGeneratorImpl) buildSidecarOutboundListeners(env *model.Environment, node *model.Proxy, push *model.PushContext,
	proxyInstances []*model.ServiceInstance, services []*model.Service) []*xdsapi.Listener {

	// Sort the services in order of creation.
	services = sortServicesByCreationTime(services)

	var proxyLabels model.LabelsCollection
	for _, w := range proxyInstances {
		proxyLabels = append(proxyLabels, w.Labels)
	}

	meshGateway := map[string]bool{model.IstioMeshGateway: true}
	configs := push.VirtualServices(meshGateway)

	var tcpListeners, httpListeners []*xdsapi.Listener
	// For conflicit resolution
	var currentListenerEntry *listenerEntry
	listenerMap := make(map[string]*listenerEntry)
	for _, service := range services {
		for _, servicePort := range service.Ports {
			listenAddress := WildcardAddress
			var destinationIPAddress string
			var listenerMapKey string
			listenerOpts := buildListenerOpts{
				env:            env,
				proxy:          node,
				proxyInstances: proxyInstances,
				ip:             WildcardAddress,
				port:           servicePort.Port,
				protocol:       servicePort.Protocol,
			}

			currentListenerEntry = nil

			switch plugin.ModelProtocolToListenerProtocol(servicePort.Protocol) {
			case plugin.ListenerProtocolHTTP:
				listenerMapKey = fmt.Sprintf("%s:%d", listenAddress, servicePort.Port)
				var exists bool
				// Check if this HTTP listener conflicts with an existing wildcard TCP listener
				// i.e. one of NONE resolution type, since we collapse all HTTP listeners into
				// a single 0.0.0.0:port listener and use vhosts to distinguish individual http
				// services in that port
				if currentListenerEntry, exists = listenerMap[listenerMapKey]; exists {
					if !currentListenerEntry.servicePort.Protocol.IsHTTP() {
						outboundListenerConflict{
							metric:          model.ProxyStatusConflictOutboundListenerTCPOverHTTP,
							env:             env,
							node:            node,
							listenerName:    listenerMapKey,
							currentServices: currentListenerEntry.services,
							currentProtocol: currentListenerEntry.servicePort.Protocol,
							newHostname:     service.Hostname,
							newProtocol:     servicePort.Protocol,
						}.addMetric(push)
					}
					// Skip building listener for the same http port
					currentListenerEntry.services = append(currentListenerEntry.services, service)
					continue
				}

				operation := http_conn.EGRESS
				useRemoteAddress := false

				listenerOpts.protocol = servicePort.Protocol
				listenerOpts.filterChainOpts = []*filterChainOpts{{
					httpOpts: &httpListenerOpts{
						rds:              fmt.Sprintf("%d", servicePort.Port),
						useRemoteAddress: useRemoteAddress,
						direction:        operation,
					},
				}}
			case plugin.ListenerProtocolTCP:
				// Determine the listener address
				// we listen on the service VIP if and only
				// if the address is an IP address. If its a CIDR, we listen on
				// 0.0.0.0, and setup a filter chain match for the CIDR range.
				// As a small optimization, CIDRs with /32 prefix will be converted
				// into listener address so that there is a dedicated listener for this
				// ip:port. This will reduce the impact of a listener reload

				var svcListenAddress string
				// This is to maintain backward compatibility with 0.8 envoy
				if _, is10Proxy := node.GetProxyVersion(); !is10Proxy {
					if service.Resolution != model.Passthrough {
						svcListenAddress = service.GetServiceAddressForProxy(node)
					}
				} else {
					svcListenAddress = service.GetServiceAddressForProxy(node)
				}

				// We should never get an empty address.
				// This is a safety guard, in case some platform adapter isn't doing things
				// properly
				if len(svcListenAddress) > 0 {
					if !strings.Contains(svcListenAddress, "/") {
						listenAddress = svcListenAddress
					} else {
						// Address is a CIDR. Fall back to 0.0.0.0 and
						// filter chain match
						destinationIPAddress = svcListenAddress
					}
				}

				listenerMapKey = fmt.Sprintf("%s:%d", listenAddress, servicePort.Port)
				var exists bool
				// Check if this TCP listener conflicts with an existing HTTP listener on 0.0.0.0:Port
				if currentListenerEntry, exists = listenerMap[listenerMapKey]; exists {
					// Check for port collisions between TCP/TLS and HTTP.
					// If configured correctly, TCP/TLS ports may not collide.
					// We'll need to do additional work to find out if there is a collision within TCP/TLS.
					if !currentListenerEntry.servicePort.Protocol.IsTCP() {
						outboundListenerConflict{
							metric:          model.ProxyStatusConflictOutboundListenerHTTPOverTCP,
							env:             env,
							node:            node,
							listenerName:    listenerMapKey,
							currentServices: currentListenerEntry.services,
							currentProtocol: currentListenerEntry.servicePort.Protocol,
							newHostname:     service.Hostname,
							newProtocol:     servicePort.Protocol,
						}.addMetric(push)
						continue
					}
					// WE have a collision with another TCP port.
					// This can happen only if the service is listening on 0.0.0.0:<port>
					// which is the case for headless services, or non-k8s services that do not have a VIP.
					// Unfortunately we won't know if this is a real conflict or not
					// until we process the VirtualServices, etc.
					// The conflict resolution is done later in this code
				}

				listenerOpts.filterChainOpts = buildSidecarOutboundTCPTLSFilterChainOpts(node, push, configs,
					destinationIPAddress, service, servicePort, proxyLabels, meshGateway)
			default:
				// UDP or other protocols: no need to log, it's too noisy
				continue
			}

			// Even if we have a non empty current listener, lets build the new listener with the filter chains
			// In the end, we will merge the filter chains

			// call plugins
			listenerOpts.ip = listenAddress
			l := buildListener(listenerOpts)
			mutable := &plugin.MutableObjects{
				Listener:     l,
				FilterChains: make([]plugin.FilterChain, len(l.FilterChains)),
			}

			for _, p := range configgen.Plugins {
				params := &plugin.InputParams{
					ListenerProtocol: plugin.ModelProtocolToListenerProtocol(servicePort.Protocol),
					Env:              env,
					Node:             node,
					ProxyInstances:   proxyInstances,
					Service:          service,
					Port:             servicePort,
					Push:             push,
				}

				if err := p.OnOutboundListener(params, mutable); err != nil {
					log.Warn(err.Error())
				}
			}

			// Filters are serialized one time into an opaque struct once we have the complete list.
			if err := marshalFilters(mutable.Listener, listenerOpts, mutable.FilterChains); err != nil {
				log.Warna("buildSidecarOutboundListeners: ", err.Error())
				continue
			}

			// TODO(rshriram) merge multiple identical filter chains with just a single destination CIDR based
			// filter chain matche, into a single filter chain and array of destinationcidr matches

			// We checked TCP over HTTP, and HTTP over TCP conflicts above.
			// The code below checks for TCP over TCP conflicts and merges listeners
			if currentListenerEntry != nil {
				// merge the newly built listener with the existing listener
				// if and only if the filter chains have distinct conditions
				// Extract the current filter chain matches
				// For every new filter chain match being added, check if any previous match is same
				// if so, skip adding this filter chain with a warning
				// This is very unoptimized.
				newFilterChains := make([]listener.FilterChain, 0,
					len(currentListenerEntry.listener.FilterChains)+len(mutable.Listener.FilterChains))
				newFilterChains = append(newFilterChains, currentListenerEntry.listener.FilterChains...)
				for _, incomingFilterChain := range mutable.Listener.FilterChains {
					conflictFound := false

				compareWithExisting:
					for _, existingFilterChain := range currentListenerEntry.listener.FilterChains {
						if existingFilterChain.FilterChainMatch == nil {
							// This is a catch all filter chain.
							// We can only merge with a non-catch all filter chain
							// Else mark it as conflict
							if incomingFilterChain.FilterChainMatch == nil {
								conflictFound = true
								outboundListenerConflict{
									metric:          model.ProxyStatusConflictOutboundListenerTCPOverTCP,
									env:             env,
									node:            node,
									listenerName:    listenerMapKey,
									currentServices: currentListenerEntry.services,
									currentProtocol: currentListenerEntry.servicePort.Protocol,
									newHostname:     service.Hostname,
									newProtocol:     servicePort.Protocol,
								}.addMetric(push)
								break compareWithExisting
							} else {
								continue
							}
						}
						if incomingFilterChain.FilterChainMatch == nil {
							continue
						}

						// We have two non-catch all filter chains. Check for duplicates
						if reflect.DeepEqual(*existingFilterChain.FilterChainMatch, *incomingFilterChain.FilterChainMatch) {
							conflictFound = true
							outboundListenerConflict{
								metric:          model.ProxyStatusConflictOutboundListenerTCPOverTCP,
								env:             env,
								node:            node,
								listenerName:    listenerMapKey,
								currentServices: currentListenerEntry.services,
								currentProtocol: currentListenerEntry.servicePort.Protocol,
								newHostname:     service.Hostname,
								newProtocol:     servicePort.Protocol,
							}.addMetric(push)
							break compareWithExisting
						}
					}

					if !conflictFound {
						// There is no conflict with any filter chain in the existing listener.
						// So append the new filter chains to the existing listener's filter chains
						newFilterChains = append(newFilterChains, incomingFilterChain)
						lEntry := listenerMap[listenerMapKey]
						lEntry.services = append(lEntry.services, service)
					}
				}
				currentListenerEntry.listener.FilterChains = newFilterChains
			} else {
				listenerMap[listenerMapKey] = &listenerEntry{
					services:    []*model.Service{service},
					servicePort: servicePort,
					listener:    mutable.Listener,
				}
			}

			if log.DebugEnabled() && len(mutable.Listener.FilterChains) > 1 || currentListenerEntry != nil {
				var numChains int
				if currentListenerEntry != nil {
					numChains = len(currentListenerEntry.listener.FilterChains)
				} else {
					numChains = len(mutable.Listener.FilterChains)
				}
				log.Debugf("buildSidecarOutboundListeners: multiple filter chain listener %s with %d chains", mutable.Listener.Name, numChains)
			}
		}
	}

	for name, l := range listenerMap {
		if err := l.listener.Validate(); err != nil {
			log.Warnf("buildSidecarOutboundListeners: error validating listener %s (type %v): %v", name, l.servicePort.Protocol, err)
			invalidOutboundListeners.Add(1)
			continue
		}
		if l.servicePort.Protocol.IsTCP() {
			tcpListeners = append(tcpListeners, l.listener)
		} else {
			httpListeners = append(httpListeners, l.listener)
		}
	}

	return append(tcpListeners, httpListeners...)
}

// buildSidecarInboundMgmtListeners creates inbound TCP only listeners for the management ports on
// server (inbound). Management port listeners are slightly different from standard Inbound listeners
// in that, they do not have mixer filters nor do they have inbound auth.
// N.B. If a given management port is same as the service instance's endpoint port
// the pod will fail to start in Kubernetes, because the mixer service tries to
// lookup the service associated with the Pod. Since the pod is yet to be started
// and hence not bound to the service), the service lookup fails causing the mixer
// to fail the health check call. This results in a vicious cycle, where kubernetes
// restarts the unhealthy pod after successive failed health checks, and the mixer
// continues to reject the health checks as there is no service associated with
// the pod.
// So, if a user wants to use kubernetes probes with Istio, she should ensure
// that the health check ports are distinct from the service ports.
func buildSidecarInboundMgmtListeners(managementPorts model.PortList, managementIP string) []*xdsapi.Listener {
	listeners := make([]*xdsapi.Listener, 0, len(managementPorts))

	if managementIP == "" {
		managementIP = "127.0.0.1"
	}

	// assumes that inbound connections/requests are sent to the endpoint address
	for _, mPort := range managementPorts {
		switch mPort.Protocol {
		case model.ProtocolHTTP, model.ProtocolHTTP2, model.ProtocolGRPC, model.ProtocolTCP,
			model.ProtocolHTTPS, model.ProtocolTLS, model.ProtocolMongo, model.ProtocolRedis:

			instance := &model.ServiceInstance{
				Endpoint: model.NetworkEndpoint{
					Address:     managementIP,
					Port:        mPort.Port,
					ServicePort: mPort,
				},
				Service: &model.Service{
					Hostname: ManagementClusterHostname,
				},
			}
			listenerOpts := buildListenerOpts{
				ip:       managementIP,
				port:     mPort.Port,
				protocol: model.ProtocolTCP,
				filterChainOpts: []*filterChainOpts{{
					networkFilters: buildInboundNetworkFilters(instance),
				}},
			}
			l := buildListener(listenerOpts)
			// TODO: should we call plugins for the admin port listeners too? We do everywhere else we contruct listeners.
			if err := marshalFilters(l, listenerOpts, []plugin.FilterChain{{}}); err != nil {
				log.Warna("buildSidecarInboundMgmtListeners ", err.Error())
			} else {
				listeners = append(listeners, l)
			}
		default:
			log.Warnf("Unsupported inbound protocol %v for management port %#v",
				mPort.Protocol, mPort)
		}
	}

	return listeners
}

// httpListenerOpts are options for an HTTP listener
type httpListenerOpts struct {
	//nolint: maligned
	routeConfig      *xdsapi.RouteConfiguration
	rds              string
	useRemoteAddress bool
	direction        http_conn.HttpConnectionManager_Tracing_OperationName
	// If set, use this as a basis
	connectionManager *http_conn.HttpConnectionManager
	// stat prefix for the http connection manager
	// DO not set this field. Will be overridden by marshalFilters
	statPrefix string
}

// filterChainOpts describes a filter chain: a set of filters with the same TLS context
type filterChainOpts struct {
	sniHosts          []string
	destinationCIDRs  []string
	transportProtocol string
	tlsContext        *auth.DownstreamTlsContext
	httpOpts          *httpListenerOpts
	networkFilters    []listener.Filter
}

// buildListenerOpts are the options required to build a Listener
type buildListenerOpts struct {
	// nolint: maligned
	env             *model.Environment
	proxy           *model.Proxy
	proxyInstances  []*model.ServiceInstance
	ip              string
	port            int
	protocol        model.Protocol
	bindToPort      bool
	filterChainOpts []*filterChainOpts
	tlsMultiplexed  bool
}

func buildHTTPConnectionManager(env *model.Environment, node *model.Proxy, httpOpts *httpListenerOpts,
	httpFilters []*http_conn.HttpFilter) *http_conn.HttpConnectionManager {
	filters := append(httpFilters,
		&http_conn.HttpFilter{Name: xdsutil.CORS},
		&http_conn.HttpFilter{Name: xdsutil.Fault},
		&http_conn.HttpFilter{Name: xdsutil.Router},
	)

	if httpOpts.connectionManager == nil {
		httpOpts.connectionManager = &http_conn.HttpConnectionManager{}
	}

	connectionManager := httpOpts.connectionManager
	connectionManager.CodecType = http_conn.AUTO
	connectionManager.AccessLog = []*accesslog.AccessLog{}
	connectionManager.HttpFilters = filters
	connectionManager.StatPrefix = httpOpts.statPrefix
	connectionManager.UseRemoteAddress = &google_protobuf.BoolValue{httpOpts.useRemoteAddress}

	if _, is10Proxy := node.GetProxyVersion(); is10Proxy {
		// Allow websocket upgrades
		websocketUpgrade := &http_conn.HttpConnectionManager_UpgradeConfig{UpgradeType: "websocket"}
		connectionManager.UpgradeConfigs = []*http_conn.HttpConnectionManager_UpgradeConfig{websocketUpgrade}
		notimeout := 0 * time.Second
		// Setting IdleTimeout to 0 seems to break most tests, causing
		// envoy to disconnect.
		// connectionManager.IdleTimeout = &notimeout
		connectionManager.StreamIdleTimeout = &notimeout
	}

	if httpOpts.rds != "" {
		rds := &http_conn.HttpConnectionManager_Rds{
			Rds: &http_conn.Rds{
				ConfigSource: core.ConfigSource{
					ConfigSourceSpecifier: &core.ConfigSource_Ads{
						Ads: &core.AggregatedConfigSource{},
					},
				},
				RouteConfigName: httpOpts.rds,
			},
		}
		connectionManager.RouteSpecifier = rds
	} else {
		connectionManager.RouteSpecifier = &http_conn.HttpConnectionManager_RouteConfig{RouteConfig: httpOpts.routeConfig}
	}

	if env.Mesh.AccessLogFile != "" {
		fl := &fileaccesslog.FileAccessLog{
			Path: env.Mesh.AccessLogFile,
		}

		connectionManager.AccessLog = []*accesslog.AccessLog{
			{
				Config: util.MessageToStruct(fl),
				Name:   fileAccessLog,
			},
		}
	}

	if env.Mesh.EnableTracing {
		tc := model.GetTraceConfig()
		connectionManager.Tracing = &http_conn.HttpConnectionManager_Tracing{
			OperationName: httpOpts.direction,
			ClientSampling: &envoy_type.Percent{
				Value: tc.ClientSampling,
			},
			RandomSampling: &envoy_type.Percent{
				Value: tc.RandomSampling,
			},
			OverallSampling: &envoy_type.Percent{
				Value: tc.OverallSampling,
			},
		}
		connectionManager.GenerateRequestId = &google_protobuf.BoolValue{Value: true}
	}

	if verboseDebug {
		connectionManagerJSON, _ := json.MarshalIndent(connectionManager, "  ", "  ")
		log.Infof("LDS: %s \n", string(connectionManagerJSON))
	}
	return connectionManager
}

// buildListener builds and initializes a Listener proto based on the provided opts. It does not set any filters.
func buildListener(opts buildListenerOpts) *xdsapi.Listener {
	filterChains := make([]listener.FilterChain, 0, len(opts.filterChainOpts))

	var listenerFilters []listener.ListenerFilter
	if opts.tlsMultiplexed {
		listenerFilters = []listener.ListenerFilter{
			{
				Name:   authn.EnvoyTLSInspectorFilterName,
				Config: &google_protobuf.Struct{},
			},
		}
	}

	for _, chain := range opts.filterChainOpts {
		match := &listener.FilterChainMatch{
			TransportProtocol: chain.transportProtocol,
		}
		if len(chain.sniHosts) > 0 {
			sort.Strings(chain.sniHosts)
			fullWildcardFound := false
			for _, h := range chain.sniHosts {
				if h == "*" {
					fullWildcardFound = true
					// If we have a host with *, it effectively means match anything, i.e.
					// no SNI based matching for this host.
					break
				}
			}
			if !fullWildcardFound {
				match.ServerNames = chain.sniHosts
			}
		}

		if len(chain.destinationCIDRs) > 0 {
			sort.Strings(chain.destinationCIDRs)
			for _, d := range chain.destinationCIDRs {
				if len(d) == 0 {
					continue
				}
				cidr := util.ConvertAddressToCidr(d)
				if cidr != nil && cidr.AddressPrefix != model.UnspecifiedIP {
					match.PrefixRanges = append(match.PrefixRanges, cidr)
				}
			}
		}

		if reflect.DeepEqual(*match, listener.FilterChainMatch{}) {
			match = nil
		}
		filterChains = append(filterChains, listener.FilterChain{
			FilterChainMatch: match,
			TlsContext:       chain.tlsContext,
		})
	}

	var deprecatedV1 *xdsapi.Listener_DeprecatedV1
	if !opts.bindToPort {
		deprecatedV1 = &xdsapi.Listener_DeprecatedV1{
			BindToPort: boolFalse,
		}
	}

	return &xdsapi.Listener{
		Name:            fmt.Sprintf("%s_%d", opts.ip, opts.port),
		Address:         util.BuildAddress(opts.ip, uint32(opts.port)),
		ListenerFilters: listenerFilters,
		FilterChains:    filterChains,
		DeprecatedV1:    deprecatedV1,
	}
}

// marshalFilters adds the provided TCP and HTTP filters to the provided Listener and serializes them.
//
// TODO: should we change this from []plugins.FilterChains to [][]listener.Filter, [][]*http_conn.HttpFilter?
// TODO: given how tightly tied listener.FilterChains, opts.filterChainOpts, and mutable.FilterChains are to eachother
// we should encapsulate them some way to ensure they remain consistent (mainly that in each an index refers to the same
// chain)
func marshalFilters(l *xdsapi.Listener, opts buildListenerOpts, chains []plugin.FilterChain) error {
	if len(opts.filterChainOpts) == 0 {
		return fmt.Errorf("must have more than 0 chains in listener: %#v", l)
	}

	for i, chain := range chains {
		opt := opts.filterChainOpts[i]

		if len(chain.TCP) > 0 {
			l.FilterChains[i].Filters = append(l.FilterChains[i].Filters, chain.TCP...)
		}

		if len(opt.networkFilters) > 0 {
			l.FilterChains[i].Filters = append(l.FilterChains[i].Filters, opt.networkFilters...)
		}

		if log.DebugEnabled() {
			log.Debugf("attached %d network filters to listener %q filter chain %d", len(chain.TCP)+len(opt.networkFilters), l.Name, i)
		}

		if opt.httpOpts != nil {
			opt.httpOpts.statPrefix = l.Name
			connectionManager := buildHTTPConnectionManager(opts.env, opts.proxy, opt.httpOpts, chain.HTTP)
			l.FilterChains[i].Filters = append(l.FilterChains[i].Filters, listener.Filter{
				Name:   envoyHTTPConnectionManager,
				Config: util.MessageToStruct(connectionManager),
			})
			log.Debugf("attached HTTP filter with %d http_filter options to listener %q filter chain %d", 1+len(chain.HTTP), l.Name, i)
		}
	}
	return nil
}<|MERGE_RESOLUTION|>--- conflicted
+++ resolved
@@ -247,11 +247,7 @@
 
 		for _, p := range configgen.Plugins {
 			if authnPolicy, ok := p.(authn.Plugin); ok {
-<<<<<<< HEAD
-				if authnPolicy.RequireTLSMultiplexing(env.IstioConfigStore, instance.Service.Hostname, instance.Endpoint.ServicePort) {
-=======
-				if authnPolicy.RequireTLSMultiplexing(env.Mesh, env.IstioConfigStore, instance.Service, instance.Endpoint.ServicePort) {
->>>>>>> 3f88b1d3
+				if authnPolicy.RequireTLSMultiplexing(env.IstioConfigStore, instance.Service, instance.Endpoint.ServicePort) {
 					listenerOpts.tlsMultiplexed = true
 					log.Infof("Uses TLS multiplexing for %v %v\n", string(instance.Service.Hostname), *instance.Endpoint.ServicePort)
 				}
